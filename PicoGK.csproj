<Project Sdk="Microsoft.NET.Sdk">
  
  <PropertyGroup>
    <TargetFramework>net9.0</TargetFramework>
    <ImplicitUsings>enable</ImplicitUsings>
    <Nullable>enable</Nullable>
    <GeneratePackageOnBuild>true</GeneratePackageOnBuild>

    <!-- NuGet Metadata -->
    <PackageId>PicoGK</PackageId>
    <RootNamespace>PicoGK</RootNamespace>
<<<<<<< HEAD
    <Version>2.0.0-beta1</Version>
=======
    <Version>1.7.7.3</Version>
>>>>>>> 9a1a45dd
    <Authors>LEAP 71</Authors>
    <Company>LEAP 71</Company>
    <Description>Compact and robust geometry kernel for Computational Engineering</Description>
    <PackageProjectUrl>https://github.com/leap71/PicoGK/releases</PackageProjectUrl>
    <RepositoryUrl>https://github.com/leap71/PicoGK</RepositoryUrl>
    <RepositoryType>git</RepositoryType>
    <PackageLicenseExpression>Apache-2.0</PackageLicenseExpression>
    <PackageTags>geometry;computationalengineering;computational;sdf;voxel;lattice;mesh;3dprinting;engineering</PackageTags>

    <!-- Symbol & Debugging -->
    <IncludeSymbols>true</IncludeSymbols>
    <SymbolPackageFormat>snupkg</SymbolPackageFormat>
    <EmbedUntrackedSources>true</EmbedUntrackedSources>
    <EmitCompilerGeneratedFiles>true</EmitCompilerGeneratedFiles>
    <Deterministic>true</Deterministic>
    <ContinuousIntegrationBuild>true</ContinuousIntegrationBuild>
    <DebugType>portable</DebugType>
    <DebugSymbols>true</DebugSymbols>
    <PublishRepositoryUrl>true</PublishRepositoryUrl>
  </PropertyGroup>


  <ItemGroup>
    <None Include="native/osx-arm64/*.dylib" Pack="true" PackagePath="runtimes/osx-arm64/native" />
    <None Include="native/win-x64/*.dll" Pack="true" PackagePath="runtimes/win-x64/native" />
  </ItemGroup>

  <ItemGroup>
    <EmbeddedResource Include="assets/ViewerEnvironment.zip">
      <LogicalName>PicoGK.Resources.Environment.zip</LogicalName>
    </EmbeddedResource>
    <EmbeddedResource Include="assets/Jost.ttf">
      <LogicalName>PicoGK.Resources.Font.ttf</LogicalName>
    </EmbeddedResource>
  </ItemGroup>

  <ItemGroup>
    <PackageReference Include="Microsoft.SourceLink.GitHub" Version="8.0.0" PrivateAssets="All" />
    <PackageReference Include="SkiaSharp" Version="3.119.0" />
  </ItemGroup>

</Project><|MERGE_RESOLUTION|>--- conflicted
+++ resolved
@@ -9,11 +9,7 @@
     <!-- NuGet Metadata -->
     <PackageId>PicoGK</PackageId>
     <RootNamespace>PicoGK</RootNamespace>
-<<<<<<< HEAD
-    <Version>2.0.0-beta1</Version>
-=======
-    <Version>1.7.7.3</Version>
->>>>>>> 9a1a45dd
+    <Version>2.0.0-beta2</Version>
     <Authors>LEAP 71</Authors>
     <Company>LEAP 71</Company>
     <Description>Compact and robust geometry kernel for Computational Engineering</Description>
